/*
 * Licensed to the Apache Software Foundation (ASF) under one or more
 * contributor license agreements.  See the NOTICE file distributed with
 * this work for additional information regarding copyright ownership.
 * The ASF licenses this file to You under the Apache License, Version 2.0
 * (the "License"); you may not use this file except in compliance with
 * the License.  You may obtain a copy of the License at
 *
 *     http://www.apache.org/licenses/LICENSE-2.0
 *
 * Unless required by applicable law or agreed to in writing, software
 * distributed under the License is distributed on an "AS IS" BASIS,
 * WITHOUT WARRANTIES OR CONDITIONS OF ANY KIND, either express or implied.
 * See the License for the specific language governing permissions and
 * limitations under the License.
 */
package org.apache.nutch.indexer.subcollection;

import java.util.ArrayList;
import java.util.Collection;

import org.slf4j.Logger;
import org.slf4j.LoggerFactory;
import org.apache.hadoop.conf.Configuration;
import org.apache.hadoop.conf.Configured;
<<<<<<< HEAD
import org.apache.nutch.collection.CollectionManager;
=======
import org.apache.hadoop.io.Text;

import org.slf4j.Logger;
import org.slf4j.LoggerFactory;

import org.apache.nutch.parse.Parse;
import org.apache.nutch.util.NutchConfiguration;

import org.apache.nutch.indexer.IndexingFilter;
>>>>>>> caa378ba
import org.apache.nutch.indexer.IndexingException;
import org.apache.nutch.indexer.IndexingFilter;
import org.apache.nutch.indexer.NutchDocument;
import org.apache.nutch.storage.WebPage;
import org.apache.nutch.storage.WebPage.Field;
import org.apache.nutch.util.NutchConfiguration;

public class SubcollectionIndexingFilter extends Configured implements
		IndexingFilter {

	public SubcollectionIndexingFilter() {
		super(NutchConfiguration.create());
	}

	public SubcollectionIndexingFilter(Configuration conf) {
		super(conf);
	}

	/**
	 * Doc field name
	 */
	public static final String FIELD_NAME = "subcollection";

	/**
	 * Logger
	 */
	public static final Logger LOG = LoggerFactory
			.getLogger(SubcollectionIndexingFilter.class);

<<<<<<< HEAD
	/**
	 * "Mark" document to be a part of subcollection
	 * 
	 * @param doc
	 * @param url
	 */
	private void addSubCollectionField(NutchDocument doc, String url) {
		for (String collname: CollectionManager.getCollectionManager(getConf()).getSubCollections(url)) {
			doc.add(FIELD_NAME, collname);
		}
	}

	@Override
	public Collection<Field> getFields() {
		return new ArrayList<Field>();
	}
=======
  /**
   * Logger
   */
  public static final Logger LOG = LoggerFactory.getLogger(SubcollectionIndexingFilter.class);

  /**
   * "Mark" document to be a part of subcollection
   * 
   * @param doc
   * @param url
   */
  private void addSubCollectionField(NutchDocument doc, String url) {
    for (String collname: CollectionManager.getCollectionManager(getConf()).getSubCollections(url)) {
      doc.add(FIELD_NAME, collname);
    }
  }
>>>>>>> caa378ba

	@Override
	public NutchDocument filter(NutchDocument doc, String url, WebPage page)
			throws IndexingException {
		addSubCollectionField(doc, url);
		return doc;
	}
}<|MERGE_RESOLUTION|>--- conflicted
+++ resolved
@@ -16,16 +16,8 @@
  */
 package org.apache.nutch.indexer.subcollection;
 
-import java.util.ArrayList;
-import java.util.Collection;
-
-import org.slf4j.Logger;
-import org.slf4j.LoggerFactory;
 import org.apache.hadoop.conf.Configuration;
 import org.apache.hadoop.conf.Configured;
-<<<<<<< HEAD
-import org.apache.nutch.collection.CollectionManager;
-=======
 import org.apache.hadoop.io.Text;
 
 import org.slf4j.Logger;
@@ -35,54 +27,29 @@
 import org.apache.nutch.util.NutchConfiguration;
 
 import org.apache.nutch.indexer.IndexingFilter;
->>>>>>> caa378ba
 import org.apache.nutch.indexer.IndexingException;
-import org.apache.nutch.indexer.IndexingFilter;
 import org.apache.nutch.indexer.NutchDocument;
-import org.apache.nutch.storage.WebPage;
-import org.apache.nutch.storage.WebPage.Field;
-import org.apache.nutch.util.NutchConfiguration;
 
-public class SubcollectionIndexingFilter extends Configured implements
-		IndexingFilter {
+import org.apache.nutch.collection.CollectionManager;
+import org.apache.nutch.crawl.CrawlDatum;
+import org.apache.nutch.crawl.Inlinks;
 
-	public SubcollectionIndexingFilter() {
-		super(NutchConfiguration.create());
-	}
 
-	public SubcollectionIndexingFilter(Configuration conf) {
-		super(conf);
-	}
+public class SubcollectionIndexingFilter extends Configured implements IndexingFilter {
 
-	/**
-	 * Doc field name
-	 */
-	public static final String FIELD_NAME = "subcollection";
+  public SubcollectionIndexingFilter(){
+    super(NutchConfiguration.create());
+  }
+  
+  public SubcollectionIndexingFilter(Configuration conf) {
+    super(conf);
+  }
 
-	/**
-	 * Logger
-	 */
-	public static final Logger LOG = LoggerFactory
-			.getLogger(SubcollectionIndexingFilter.class);
+  /**
+   * Doc field name
+   */
+  public static final String FIELD_NAME = "subcollection";
 
-<<<<<<< HEAD
-	/**
-	 * "Mark" document to be a part of subcollection
-	 * 
-	 * @param doc
-	 * @param url
-	 */
-	private void addSubCollectionField(NutchDocument doc, String url) {
-		for (String collname: CollectionManager.getCollectionManager(getConf()).getSubCollections(url)) {
-			doc.add(FIELD_NAME, collname);
-		}
-	}
-
-	@Override
-	public Collection<Field> getFields() {
-		return new ArrayList<Field>();
-	}
-=======
   /**
    * Logger
    */
@@ -99,12 +66,10 @@
       doc.add(FIELD_NAME, collname);
     }
   }
->>>>>>> caa378ba
 
-	@Override
-	public NutchDocument filter(NutchDocument doc, String url, WebPage page)
-			throws IndexingException {
-		addSubCollectionField(doc, url);
-		return doc;
-	}
+  public NutchDocument filter(NutchDocument doc, Parse parse, Text url, CrawlDatum datum, Inlinks inlinks) throws IndexingException {
+    String sUrl = url.toString();
+    addSubCollectionField(doc, sUrl);
+    return doc;
+  }
 }