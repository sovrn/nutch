/**
 * Licensed to the Apache Software Foundation (ASF) under one or more
 * contributor license agreements.  See the NOTICE file distributed with
 * this work for additional information regarding copyright ownership.
 * The ASF licenses this file to You under the Apache License, Version 2.0
 * (the "License"); you may not use this file except in compliance with
 * the License.  You may obtain a copy of the License at
 *
 *     http://www.apache.org/licenses/LICENSE-2.0
 *
 * Unless required by applicable law or agreed to in writing, software
 * distributed under the License is distributed on an "AS IS" BASIS,
 * WITHOUT WARRANTIES OR CONDITIONS OF ANY KIND, either express or implied.
 * See the License for the specific language governing permissions and
 * limitations under the License.
 */
package org.apache.nutch.analysis.lang;

// Nutch imports
import java.nio.ByteBuffer;
import java.util.Collection;
import java.util.HashSet;

import org.apache.avro.util.Utf8;
import org.apache.hadoop.conf.Configuration;
import org.apache.nutch.indexer.IndexingException;
import org.apache.nutch.indexer.IndexingFilter;
import org.apache.nutch.indexer.NutchDocument;
import org.apache.nutch.metadata.Metadata;
import org.apache.nutch.storage.WebPage;
import org.apache.nutch.storage.WebPage.Field;
import org.apache.nutch.util.Bytes;

/**
 * An {@link org.apache.nutch.indexer.IndexingFilter} that adds a
 * <code>lang</code> (language) field to the document.
 *
 * It tries to find the language of the document by checking
 * if {@link HTMLLanguageParser} has added some language
 * information
 *
 * @author Sami Siren
 * @author Jerome Charron
 */
public class LanguageIndexingFilter implements IndexingFilter {

  private Configuration conf;

  private static final Collection<WebPage.Field> FIELDS = new HashSet<WebPage.Field>();

  static {
    FIELDS.add(WebPage.Field.TITLE);
    FIELDS.add(WebPage.Field.TEXT);
    FIELDS.add(WebPage.Field.HEADERS);
    FIELDS.add(WebPage.Field.METADATA);
  }

  /**
   * Constructs a new Language Indexing Filter.
   */
  public LanguageIndexingFilter() {}

  public NutchDocument filter(NutchDocument doc, String url, WebPage page)
      throws IndexingException {

<<<<<<< HEAD
    // check if LANGUAGE found, possibly put there by HTMLLanguageParser
    String lang = null;
    ByteBuffer blang = page.getFromMetadata(new Utf8(Metadata.LANGUAGE));
    if (blang != null) {
      lang = Bytes.toString(blang.array());
=======
    // check if HTTP-header tels us the language
    if (lang == null) {
        lang = parse.getData().getContentMeta().get(Response.CONTENT_LANGUAGE);
>>>>>>> caa378ba
    }

    if (lang == null || lang.length() == 0) {
      lang = "unknown";
    }

    doc.add("lang", lang);

    return doc;
  }

  public Collection<Field> getFields() {
    return FIELDS;
  }

  public void addIndexBackendOptions(Configuration conf) {
  }

  public void setConf(Configuration conf) {
    this.conf = conf;
  }

  public Configuration getConf() {
    return this.conf;
  }

}<|MERGE_RESOLUTION|>--- conflicted
+++ resolved
@@ -16,64 +16,60 @@
  */
 package org.apache.nutch.analysis.lang;
 
+
 // Nutch imports
-import java.nio.ByteBuffer;
-import java.util.Collection;
-import java.util.HashSet;
+import org.apache.nutch.crawl.CrawlDatum;
+import org.apache.nutch.crawl.Inlinks;
+import org.apache.nutch.indexer.IndexingFilter;
+import org.apache.nutch.indexer.IndexingException;
+import org.apache.nutch.indexer.NutchDocument;
+import org.apache.hadoop.io.Text;
+import org.apache.nutch.parse.Parse;
+import org.apache.nutch.metadata.Metadata;
+import org.apache.nutch.net.protocols.Response;
 
-import org.apache.avro.util.Utf8;
+// Hadoop imports
 import org.apache.hadoop.conf.Configuration;
-import org.apache.nutch.indexer.IndexingException;
-import org.apache.nutch.indexer.IndexingFilter;
-import org.apache.nutch.indexer.NutchDocument;
-import org.apache.nutch.metadata.Metadata;
-import org.apache.nutch.storage.WebPage;
-import org.apache.nutch.storage.WebPage.Field;
-import org.apache.nutch.util.Bytes;
+
 
 /**
- * An {@link org.apache.nutch.indexer.IndexingFilter} that adds a
- * <code>lang</code> (language) field to the document.
+ * An {@link org.apache.nutch.indexer.IndexingFilter} that 
+ * add a <code>lang</code> (language) field to the document.
  *
- * It tries to find the language of the document by checking
- * if {@link HTMLLanguageParser} has added some language
- * information
- *
+ * It tries to find the language of the document by:
+ * <ul>
+ *   <li>First, checking if {@link HTMLLanguageParser} add some language
+ *       information</li>
+ *   <li>Then, checking if a <code>Content-Language</code> HTTP header can be
+ *       found</li>
+ *   <li>Finaly by analyzing the document content</li>
+ * </ul>
+ *   
  * @author Sami Siren
  * @author Jerome Charron
  */
 public class LanguageIndexingFilter implements IndexingFilter {
+  
 
   private Configuration conf;
 
-  private static final Collection<WebPage.Field> FIELDS = new HashSet<WebPage.Field>();
+/**
+   * Constructs a new Language Indexing Filter.
+   */
+  public LanguageIndexingFilter() {
 
-  static {
-    FIELDS.add(WebPage.Field.TITLE);
-    FIELDS.add(WebPage.Field.TEXT);
-    FIELDS.add(WebPage.Field.HEADERS);
-    FIELDS.add(WebPage.Field.METADATA);
   }
 
-  /**
-   * Constructs a new Language Indexing Filter.
-   */
-  public LanguageIndexingFilter() {}
+  // Inherited JavaDoc
+  public NutchDocument filter(NutchDocument doc, Parse parse, Text url, CrawlDatum datum, Inlinks inlinks)
+    throws IndexingException {
 
-  public NutchDocument filter(NutchDocument doc, String url, WebPage page)
-      throws IndexingException {
+    // check if LANGUAGE found, possibly put there by HTMLLanguageParser
+    String lang = parse.getData().getParseMeta().get(Metadata.LANGUAGE);
 
-<<<<<<< HEAD
-    // check if LANGUAGE found, possibly put there by HTMLLanguageParser
-    String lang = null;
-    ByteBuffer blang = page.getFromMetadata(new Utf8(Metadata.LANGUAGE));
-    if (blang != null) {
-      lang = Bytes.toString(blang.array());
-=======
     // check if HTTP-header tels us the language
     if (lang == null) {
         lang = parse.getData().getContentMeta().get(Response.CONTENT_LANGUAGE);
->>>>>>> caa378ba
     }
 
     if (lang == null || lang.length() == 0) {
@@ -85,13 +81,6 @@
     return doc;
   }
 
-  public Collection<Field> getFields() {
-    return FIELDS;
-  }
-
-  public void addIndexBackendOptions(Configuration conf) {
-  }
-
   public void setConf(Configuration conf) {
     this.conf = conf;
   }
