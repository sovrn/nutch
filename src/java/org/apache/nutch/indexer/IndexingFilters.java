--- conflicted
+++ resolved
@@ -18,14 +18,8 @@
 package org.apache.nutch.indexer;
 
 import java.util.ArrayList;
-import java.util.Collection;
 import java.util.HashMap;
-import java.util.HashSet;
 
-<<<<<<< HEAD
-import org.slf4j.Logger;
-import org.slf4j.LoggerFactory;
-=======
 // Commons Logging imports
 import org.slf4j.Logger;
 import org.slf4j.LoggerFactory;
@@ -33,19 +27,15 @@
 import org.apache.nutch.plugin.*;
 import org.apache.nutch.parse.Parse;
 import org.apache.nutch.util.ObjectCache;
->>>>>>> caa378ba
 import org.apache.hadoop.conf.Configuration;
-import org.apache.nutch.plugin.Extension;
-import org.apache.nutch.plugin.ExtensionPoint;
-import org.apache.nutch.plugin.PluginRepository;
-import org.apache.nutch.plugin.PluginRuntimeException;
-import org.apache.nutch.storage.WebPage;
-import org.apache.nutch.util.ObjectCache;
+import org.apache.nutch.crawl.CrawlDatum;
+import org.apache.nutch.crawl.Inlinks;
+import org.apache.hadoop.io.Text;
 
 /** Creates and caches {@link IndexingFilter} implementing plugins.*/
 public class IndexingFilters {
 
-  public static final String INDEXINGFILTER_ORDER = "indexingfilterhbase.order";
+  public static final String INDEXINGFILTER_ORDER = "indexingfilter.order";
 
   public final static Logger LOG = LoggerFactory.getLogger(IndexingFilters.class);
 
@@ -95,7 +85,8 @@
         } else {
           ArrayList<IndexingFilter> filters = new ArrayList<IndexingFilter>();
           for (int i = 0; i < orderedFilters.length; i++) {
-            IndexingFilter filter = filterMap.get(orderedFilters[i]);
+            IndexingFilter filter = filterMap
+                .get(orderedFilters[i]);
             if (filter != null) {
               filters.add(filter);
             }
@@ -109,12 +100,13 @@
       this.indexingFilters = (IndexingFilter[]) objectCache
           .getObject(IndexingFilter.class.getName());
     }
-  }
+  }                  
+
   /** Run all defined filters. */
-  public NutchDocument filter(NutchDocument doc, String url, WebPage page)
-  throws IndexingException {
-    for (IndexingFilter indexingFilter : indexingFilters) {
-      doc = indexingFilter.filter(doc, url, page);
+  public NutchDocument filter(NutchDocument doc, Parse parse, Text url, CrawlDatum datum,
+      Inlinks inlinks) throws IndexingException {
+    for (int i = 0; i < this.indexingFilters.length; i++) {
+      doc = this.indexingFilters[i].filter(doc, parse, url, datum, inlinks);
       // break the loop if an indexing filter discards the doc
       if (doc == null) return null;
     }
@@ -122,15 +114,4 @@
     return doc;
   }
 
-  public Collection<WebPage.Field> getFields() {
-    Collection<WebPage.Field> columns = new HashSet<WebPage.Field>();
-    for (IndexingFilter indexingFilter : indexingFilters) {
-      Collection<WebPage.Field> fields = indexingFilter.getFields();
-      if (fields != null) {
-        columns.addAll(fields);
-      }
-    }
-    return columns;
-  }
-
 }