/**
 * Licensed to the Apache Software Foundation (ASF) under one or more
 * contributor license agreements.  See the NOTICE file distributed with
 * this work for additional information regarding copyright ownership.
 * The ASF licenses this file to You under the Apache License, Version 2.0
 * (the "License"); you may not use this file except in compliance with
 * the License.  You may obtain a copy of the License at
 *
 *     http://www.apache.org/licenses/LICENSE-2.0
 *
 * Unless required by applicable law or agreed to in writing, software
 * distributed under the License is distributed on an "AS IS" BASIS,
 * WITHOUT WARRANTIES OR CONDITIONS OF ANY KIND, either express or implied.
 * See the License for the specific language governing permissions and
 * limitations under the License.
 */
package org.apache.nutch.parse;

// Commons Logging imports
import java.net.MalformedURLException;
import java.net.URL;
import java.nio.ByteBuffer;
import java.util.concurrent.FutureTask;
import java.util.concurrent.TimeUnit;
import java.util.concurrent.TimeoutException;

<<<<<<< HEAD
import org.apache.avro.util.Utf8;
=======
>>>>>>> caa378ba
import org.slf4j.Logger;
import org.slf4j.LoggerFactory;
import org.apache.hadoop.conf.Configuration;
import org.apache.hadoop.conf.Configured;
import org.apache.hadoop.util.StringUtils;
import org.apache.nutch.crawl.CrawlStatus;
import org.apache.nutch.crawl.Signature;
import org.apache.nutch.crawl.SignatureFactory;
import org.apache.nutch.crawl.URLWebPage;
import org.apache.nutch.fetcher.FetcherJob;
import org.apache.nutch.net.URLFilterException;
import org.apache.nutch.net.URLFilters;
import org.apache.nutch.net.URLNormalizers;
import org.apache.nutch.storage.Mark;
import org.apache.nutch.storage.ParseStatus;
import org.apache.nutch.storage.WebPage;
import org.apache.nutch.util.TableUtil;
import org.apache.nutch.util.URLUtil;

/**
 * A Utility class containing methods to simply perform parsing utilities such
 * as iterating through a preferred list of {@link Parser}s to obtain
 * {@link Parse} objects.
 *
 * @author mattmann
 * @author J&eacute;r&ocirc;me Charron
 * @author S&eacute;bastien Le Callonnec
 */
public class ParseUtil extends Configured {

  /* our log stream */
  public static final Logger LOG = LoggerFactory.getLogger(ParseUtil.class);
<<<<<<< HEAD

  private Configuration conf;

  private Signature sig;
  private URLFilters filters;
  private URLNormalizers normalizers;
  private int maxOutlinks;
  private boolean ignoreExternalLinks;
=======
>>>>>>> caa378ba
  private ParserFactory parserFactory;
  /** Parser timeout set to 30 sec by default. Set -1 to deactivate **/
  private int MAX_PARSE_TIME = 30;
  /**
   *
   * @param conf
   */
  public ParseUtil(Configuration conf) {
    super(conf);
    setConf(conf);
  }

  @Override
  public Configuration getConf() {
    return conf;
  }

  @Override
  public void setConf(Configuration conf) {
    this.conf = conf;
    parserFactory = new ParserFactory(conf);
    MAX_PARSE_TIME=conf.getInt("parser.timeout", 30);
    sig = SignatureFactory.getSignature(conf);
    filters = new URLFilters(conf);
    normalizers = new URLNormalizers(conf, URLNormalizers.SCOPE_OUTLINK);
    int maxOutlinksPerPage = conf.getInt("db.max.outlinks.per.page", 100);
    maxOutlinks = (maxOutlinksPerPage < 0) ? Integer.MAX_VALUE : maxOutlinksPerPage;
    ignoreExternalLinks = conf.getBoolean("db.ignore.external.links", false);
  }

  /**
   * Performs a parse by iterating through a List of preferred {@link Parser}s
   * until a successful parse is performed and a {@link Parse} object is
   * returned. If the parse is unsuccessful, a message is logged to the
   * <code>WARNING</code> level, and an empty parse is returned.
   *
   * @throws ParseException If no suitable parser is found to perform the parse.
   */
  public Parse parse(String url, WebPage page) throws ParseException {
    Parser[] parsers = null;

    String contentType = TableUtil.toString(page.getContentType());

    try {
      parsers = this.parserFactory.getParsers(contentType, url);
    } catch (ParserNotFound e) {
      LOG.warn("No suitable parser found when trying to parse content " + url +
          " of type " + contentType);
      throw new ParseException(e.getMessage());
    }

    for (int i=0; i<parsers.length; i++) {
      if (LOG.isDebugEnabled()) {
        LOG.debug("Parsing [" + url + "] with [" + parsers[i] + "]");
      }
      Parse parse = null;
      
      if (MAX_PARSE_TIME!=-1)
    	  parse = runParser(parsers[i], url, page);
      else 
    	  parse = parsers[i].getParse(url, page);
      
      if (parse!=null && ParseStatusUtils.isSuccess(parse.getParseStatus())) {
        return parse;
      }
    }

    LOG.warn("Unable to successfully parse content " + url +
        " of type " + contentType);
    return ParseStatusUtils.getEmptyParse(new ParseException("Unable to successfully parse content"), null);
  }
  
  private Parse runParser(Parser p, String url, WebPage page) {
	  ParseCallable pc = new ParseCallable(p, page, url);
	  FutureTask<Parse> task = new FutureTask<Parse>(pc);
	  Parse res = null;
	  Thread t = new Thread(task);
	  t.start();
	  try {
		  res = task.get(MAX_PARSE_TIME, TimeUnit.SECONDS);
	  } catch (TimeoutException e) {
		  LOG.warn("TIMEOUT parsing " + url + " with " + p);
	  } catch (Exception e) {
		  task.cancel(true);
		  res = null;
		  t.interrupt();
	  } finally {
		  t = null;
		  pc = null;
	  }
	  return res;
  }

  /**
   * Parses given web page and stores parsed content within page. Returns
   * a pair of <String, WebPage> if a meta-redirect is discovered
   * @param key
   * @param page
   * @return newly-discovered webpage (via a meta-redirect)
   */
  public URLWebPage process(String key, WebPage page) {
    URLWebPage redirectedPage = null;
    String url = TableUtil.unreverseUrl(key);
    byte status = (byte) page.getStatus();
    if (status != CrawlStatus.STATUS_FETCHED) {
      if (LOG.isDebugEnabled()) {
        LOG.debug("Skipping " + url + " as status is: " + CrawlStatus.getName(status));
      }
      return redirectedPage;
    }

    Parse parse;
    try {
      parse = parse(url, page);
    } catch (final Exception e) {
      LOG.warn("Error parsing: " + url + ": " + StringUtils.stringifyException(e));
      return redirectedPage;
    }

    if (parse == null) {
      return redirectedPage;
    }

    final byte[] signature = sig.calculate(page);

    org.apache.nutch.storage.ParseStatus pstatus = parse.getParseStatus();
    page.setParseStatus(pstatus);
    if (ParseStatusUtils.isSuccess(pstatus)) {
      if (pstatus.getMinorCode() == ParseStatusCodes.SUCCESS_REDIRECT) {
        String newUrl = ParseStatusUtils.getMessage(pstatus);
        int refreshTime = Integer.parseInt(ParseStatusUtils.getArg(pstatus, 1));
        try {
          newUrl = normalizers.normalize(newUrl, URLNormalizers.SCOPE_FETCHER);
          newUrl = filters.filter(newUrl);
        } catch (URLFilterException e) {
          return redirectedPage; // TODO: is this correct
        } catch (MalformedURLException e) {
          return redirectedPage;
        }
        if (newUrl == null || newUrl.equals(url)) {
          String reprUrl = URLUtil.chooseRepr(url, newUrl,
              refreshTime < FetcherJob.PERM_REFRESH_TIME);
          WebPage newWebPage = new WebPage();
          page.setReprUrl(new Utf8(reprUrl));
          page.putToMetadata(FetcherJob.REDIRECT_DISCOVERED, TableUtil.YES_VAL);
          redirectedPage = new URLWebPage(reprUrl, newWebPage);
        }
      } else {
        page.setText(new Utf8(parse.getText()));
        page.setTitle(new Utf8(parse.getTitle()));
        ByteBuffer prevSig = page.getSignature();
        if (prevSig != null) {
          page.setPrevSignature(prevSig);
        }
        page.setSignature(ByteBuffer.wrap(signature));
        if (page.getOutlinks() != null) {
          page.getOutlinks().clear();
        }
        final Outlink[] outlinks = parse.getOutlinks();
        final int count = 0;
        String fromHost;
        if (ignoreExternalLinks) {
          try {
            fromHost = new URL(url).getHost().toLowerCase();
          } catch (final MalformedURLException e) {
            fromHost = null;
          }
        } else {
          fromHost = null;
        }
        for (int i = 0; count < maxOutlinks && i < outlinks.length; i++) {
          String toUrl = outlinks[i].getToUrl();
          try {
            toUrl = normalizers.normalize(toUrl, URLNormalizers.SCOPE_OUTLINK);
            toUrl = filters.filter(toUrl);
          } catch (final URLFilterException e) {
            continue;
          }
          catch (MalformedURLException e2){
            continue;
          }
          if (toUrl == null) {
            continue;
          }
          String toHost;
          if (ignoreExternalLinks) {
            try {
              toHost = new URL(toUrl).getHost().toLowerCase();
            } catch (final MalformedURLException e) {
              toHost = null;
            }
            if (toHost == null || !toHost.equals(fromHost)) { // external links
              continue; // skip it
            }
          }

          page.putToOutlinks(new Utf8(toUrl), new Utf8(outlinks[i].getAnchor()));
        }
        Mark.PARSE_MARK.putMark(page, Mark.FETCH_MARK.checkMark(page));
      }
    }
    return redirectedPage;
  }
}<|MERGE_RESOLUTION|>--- conflicted
+++ resolved
@@ -17,35 +17,16 @@
 package org.apache.nutch.parse;
 
 // Commons Logging imports
-import java.net.MalformedURLException;
-import java.net.URL;
-import java.nio.ByteBuffer;
+
 import java.util.concurrent.FutureTask;
 import java.util.concurrent.TimeUnit;
 import java.util.concurrent.TimeoutException;
 
-<<<<<<< HEAD
-import org.apache.avro.util.Utf8;
-=======
->>>>>>> caa378ba
 import org.slf4j.Logger;
 import org.slf4j.LoggerFactory;
 import org.apache.hadoop.conf.Configuration;
-import org.apache.hadoop.conf.Configured;
-import org.apache.hadoop.util.StringUtils;
-import org.apache.nutch.crawl.CrawlStatus;
-import org.apache.nutch.crawl.Signature;
-import org.apache.nutch.crawl.SignatureFactory;
-import org.apache.nutch.crawl.URLWebPage;
-import org.apache.nutch.fetcher.FetcherJob;
-import org.apache.nutch.net.URLFilterException;
-import org.apache.nutch.net.URLFilters;
-import org.apache.nutch.net.URLNormalizers;
-import org.apache.nutch.storage.Mark;
-import org.apache.nutch.storage.ParseStatus;
-import org.apache.nutch.storage.WebPage;
-import org.apache.nutch.util.TableUtil;
-import org.apache.nutch.util.URLUtil;
+import org.apache.nutch.protocol.Content;
+
 
 /**
  * A Utility class containing methods to simply perform parsing utilities such
@@ -56,222 +37,136 @@
  * @author J&eacute;r&ocirc;me Charron
  * @author S&eacute;bastien Le Callonnec
  */
-public class ParseUtil extends Configured {
-
+public class ParseUtil {
+  
   /* our log stream */
   public static final Logger LOG = LoggerFactory.getLogger(ParseUtil.class);
-<<<<<<< HEAD
-
-  private Configuration conf;
-
-  private Signature sig;
-  private URLFilters filters;
-  private URLNormalizers normalizers;
-  private int maxOutlinks;
-  private boolean ignoreExternalLinks;
-=======
->>>>>>> caa378ba
   private ParserFactory parserFactory;
   /** Parser timeout set to 30 sec by default. Set -1 to deactivate **/
   private int MAX_PARSE_TIME = 30;
+  
   /**
-   *
+   * 
    * @param conf
    */
   public ParseUtil(Configuration conf) {
-    super(conf);
-    setConf(conf);
+    this.parserFactory = new ParserFactory(conf);
+    MAX_PARSE_TIME=conf.getInt("parser.timeout", 30);
   }
-
-  @Override
-  public Configuration getConf() {
-    return conf;
-  }
-
-  @Override
-  public void setConf(Configuration conf) {
-    this.conf = conf;
-    parserFactory = new ParserFactory(conf);
-    MAX_PARSE_TIME=conf.getInt("parser.timeout", 30);
-    sig = SignatureFactory.getSignature(conf);
-    filters = new URLFilters(conf);
-    normalizers = new URLNormalizers(conf, URLNormalizers.SCOPE_OUTLINK);
-    int maxOutlinksPerPage = conf.getInt("db.max.outlinks.per.page", 100);
-    maxOutlinks = (maxOutlinksPerPage < 0) ? Integer.MAX_VALUE : maxOutlinksPerPage;
-    ignoreExternalLinks = conf.getBoolean("db.ignore.external.links", false);
-  }
-
+  
   /**
    * Performs a parse by iterating through a List of preferred {@link Parser}s
    * until a successful parse is performed and a {@link Parse} object is
    * returned. If the parse is unsuccessful, a message is logged to the
    * <code>WARNING</code> level, and an empty parse is returned.
    *
+   * @param content The content to try and parse.
+   * @return &lt;key, {@link Parse}&gt; pairs.
    * @throws ParseException If no suitable parser is found to perform the parse.
    */
-  public Parse parse(String url, WebPage page) throws ParseException {
+  public ParseResult parse(Content content) throws ParseException {
     Parser[] parsers = null;
-
-    String contentType = TableUtil.toString(page.getContentType());
-
+    
     try {
-      parsers = this.parserFactory.getParsers(contentType, url);
+      parsers = this.parserFactory.getParsers(content.getContentType(), 
+	         content.getUrl() != null ? content.getUrl():"");
     } catch (ParserNotFound e) {
-      LOG.warn("No suitable parser found when trying to parse content " + url +
-          " of type " + contentType);
+      if (LOG.isWarnEnabled()) {
+        LOG.warn("No suitable parser found when trying to parse content " + content.getUrl() +
+               " of type " + content.getContentType());
+      }
       throw new ParseException(e.getMessage());
     }
-
+    
+    ParseResult parseResult = null;
     for (int i=0; i<parsers.length; i++) {
       if (LOG.isDebugEnabled()) {
-        LOG.debug("Parsing [" + url + "] with [" + parsers[i] + "]");
+        LOG.debug("Parsing [" + content.getUrl() + "] with [" + parsers[i] + "]");
       }
-      Parse parse = null;
-      
       if (MAX_PARSE_TIME!=-1)
-    	  parse = runParser(parsers[i], url, page);
+      	parseResult = runParser(parsers[i], content);
       else 
-    	  parse = parsers[i].getParse(url, page);
-      
-      if (parse!=null && ParseStatusUtils.isSuccess(parse.getParseStatus())) {
-        return parse;
+      	parseResult = parsers[i].getParse(content);
+
+      if (parseResult != null && !parseResult.isEmpty())
+        return parseResult;
+    }
+   
+    if (LOG.isWarnEnabled()) { 
+      LOG.warn("Unable to successfully parse content " + content.getUrl() +
+               " of type " + content.getContentType());
+    }
+    return new ParseStatus(new ParseException("Unable to successfully parse content")).getEmptyParseResult(content.getUrl(), null);
+  }
+    
+  /**
+   * Method parses a {@link Content} object using the {@link Parser} specified
+   * by the parameter <code>extId</code>, i.e., the Parser's extension ID.
+   * If a suitable {@link Parser} is not found, then a <code>WARNING</code>
+   * level message is logged, and a ParseException is thrown. If the parse is
+   * uncessful for any other reason, then a <code>WARNING</code> level
+   * message is logged, and a <code>ParseStatus.getEmptyParse()</code> is
+   * returned.
+   *
+   * @param extId The extension implementation ID of the {@link Parser} to use
+   *              to parse the specified content.
+   * @param content The content to parse.
+   *
+   * @return &lt;key, {@link Parse}&gt; pairs if the parse is successful, otherwise,
+   *         a single &lt;key, <code>ParseStatus.getEmptyParse()</code>&gt; pair.
+   *
+   * @throws ParseException If there is no suitable {@link Parser} found
+   *                        to perform the parse.
+   */
+  public ParseResult parseByExtensionId(String extId, Content content)
+  throws ParseException {
+    Parser p = null;
+    
+    try {
+      p = this.parserFactory.getParserById(extId);
+    } catch (ParserNotFound e) {
+      if (LOG.isWarnEnabled()) {
+        LOG.warn("No suitable parser found when trying to parse content " + content.getUrl() +
+            " of type " + content.getContentType());
       }
+      throw new ParseException(e.getMessage());
     }
+    
+    ParseResult parseResult = null;
+    if (MAX_PARSE_TIME!=-1)
+    	parseResult = runParser(p, content);
+    else 
+    	parseResult = p.getParse(content);
+    if (parseResult != null && !parseResult.isEmpty()) {
+      return parseResult;
+    } else {
+      if (LOG.isWarnEnabled()) {
+        LOG.warn("Unable to successfully parse content " + content.getUrl() +
+            " of type " + content.getContentType());
+      }  
+      return new ParseStatus(new ParseException("Unable to successfully parse content")).getEmptyParseResult(content.getUrl(), null);
+    }
+  }
 
-    LOG.warn("Unable to successfully parse content " + url +
-        " of type " + contentType);
-    return ParseStatusUtils.getEmptyParse(new ParseException("Unable to successfully parse content"), null);
+  private ParseResult runParser(Parser p, Content content) {
+    ParseCallable pc = new ParseCallable(p, content);
+    FutureTask<ParseResult> task = new FutureTask<ParseResult>(pc);
+    ParseResult res = null;
+    Thread t = new Thread(task);
+    t.start();
+    try {
+      res = task.get(MAX_PARSE_TIME, TimeUnit.SECONDS);
+    } catch (TimeoutException e) {
+      LOG.warn("TIMEOUT parsing " + content.getUrl() + " with " + p);
+    } catch (Exception e) {
+      task.cancel(true);
+      res = null;
+      t.interrupt();
+    } finally {
+      t = null;
+      pc = null;
+    }
+    return res;
   }
   
-  private Parse runParser(Parser p, String url, WebPage page) {
-	  ParseCallable pc = new ParseCallable(p, page, url);
-	  FutureTask<Parse> task = new FutureTask<Parse>(pc);
-	  Parse res = null;
-	  Thread t = new Thread(task);
-	  t.start();
-	  try {
-		  res = task.get(MAX_PARSE_TIME, TimeUnit.SECONDS);
-	  } catch (TimeoutException e) {
-		  LOG.warn("TIMEOUT parsing " + url + " with " + p);
-	  } catch (Exception e) {
-		  task.cancel(true);
-		  res = null;
-		  t.interrupt();
-	  } finally {
-		  t = null;
-		  pc = null;
-	  }
-	  return res;
-  }
-
-  /**
-   * Parses given web page and stores parsed content within page. Returns
-   * a pair of <String, WebPage> if a meta-redirect is discovered
-   * @param key
-   * @param page
-   * @return newly-discovered webpage (via a meta-redirect)
-   */
-  public URLWebPage process(String key, WebPage page) {
-    URLWebPage redirectedPage = null;
-    String url = TableUtil.unreverseUrl(key);
-    byte status = (byte) page.getStatus();
-    if (status != CrawlStatus.STATUS_FETCHED) {
-      if (LOG.isDebugEnabled()) {
-        LOG.debug("Skipping " + url + " as status is: " + CrawlStatus.getName(status));
-      }
-      return redirectedPage;
-    }
-
-    Parse parse;
-    try {
-      parse = parse(url, page);
-    } catch (final Exception e) {
-      LOG.warn("Error parsing: " + url + ": " + StringUtils.stringifyException(e));
-      return redirectedPage;
-    }
-
-    if (parse == null) {
-      return redirectedPage;
-    }
-
-    final byte[] signature = sig.calculate(page);
-
-    org.apache.nutch.storage.ParseStatus pstatus = parse.getParseStatus();
-    page.setParseStatus(pstatus);
-    if (ParseStatusUtils.isSuccess(pstatus)) {
-      if (pstatus.getMinorCode() == ParseStatusCodes.SUCCESS_REDIRECT) {
-        String newUrl = ParseStatusUtils.getMessage(pstatus);
-        int refreshTime = Integer.parseInt(ParseStatusUtils.getArg(pstatus, 1));
-        try {
-          newUrl = normalizers.normalize(newUrl, URLNormalizers.SCOPE_FETCHER);
-          newUrl = filters.filter(newUrl);
-        } catch (URLFilterException e) {
-          return redirectedPage; // TODO: is this correct
-        } catch (MalformedURLException e) {
-          return redirectedPage;
-        }
-        if (newUrl == null || newUrl.equals(url)) {
-          String reprUrl = URLUtil.chooseRepr(url, newUrl,
-              refreshTime < FetcherJob.PERM_REFRESH_TIME);
-          WebPage newWebPage = new WebPage();
-          page.setReprUrl(new Utf8(reprUrl));
-          page.putToMetadata(FetcherJob.REDIRECT_DISCOVERED, TableUtil.YES_VAL);
-          redirectedPage = new URLWebPage(reprUrl, newWebPage);
-        }
-      } else {
-        page.setText(new Utf8(parse.getText()));
-        page.setTitle(new Utf8(parse.getTitle()));
-        ByteBuffer prevSig = page.getSignature();
-        if (prevSig != null) {
-          page.setPrevSignature(prevSig);
-        }
-        page.setSignature(ByteBuffer.wrap(signature));
-        if (page.getOutlinks() != null) {
-          page.getOutlinks().clear();
-        }
-        final Outlink[] outlinks = parse.getOutlinks();
-        final int count = 0;
-        String fromHost;
-        if (ignoreExternalLinks) {
-          try {
-            fromHost = new URL(url).getHost().toLowerCase();
-          } catch (final MalformedURLException e) {
-            fromHost = null;
-          }
-        } else {
-          fromHost = null;
-        }
-        for (int i = 0; count < maxOutlinks && i < outlinks.length; i++) {
-          String toUrl = outlinks[i].getToUrl();
-          try {
-            toUrl = normalizers.normalize(toUrl, URLNormalizers.SCOPE_OUTLINK);
-            toUrl = filters.filter(toUrl);
-          } catch (final URLFilterException e) {
-            continue;
-          }
-          catch (MalformedURLException e2){
-            continue;
-          }
-          if (toUrl == null) {
-            continue;
-          }
-          String toHost;
-          if (ignoreExternalLinks) {
-            try {
-              toHost = new URL(toUrl).getHost().toLowerCase();
-            } catch (final MalformedURLException e) {
-              toHost = null;
-            }
-            if (toHost == null || !toHost.equals(fromHost)) { // external links
-              continue; // skip it
-            }
-          }
-
-          page.putToOutlinks(new Utf8(toUrl), new Utf8(outlinks[i].getAnchor()));
-        }
-        Mark.PARSE_MARK.putMark(page, Mark.FETCH_MARK.checkMark(page));
-      }
-    }
-    return redirectedPage;
-  }
 }